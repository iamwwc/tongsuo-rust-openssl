use ffi;
use foreign_types::{ForeignType, ForeignTypeRef};
use libc::c_int;
use std::cmp::Ordering;
use std::ffi::CString;
use std::{fmt, ptr};
use std::ops::{Add, Div, Mul, Neg, Rem, Shl, Shr, Sub, Deref};

use {cvt, cvt_p, cvt_n};
<<<<<<< HEAD
use asn1::Asn1Integer;
use crypto::CryptoString;
=======
>>>>>>> 3a0d24f7
use error::ErrorStack;
use string::OpensslString;

#[cfg(ossl10x)]
use ffi::{get_rfc2409_prime_768 as BN_get_rfc2409_prime_768,
          get_rfc2409_prime_1024 as BN_get_rfc2409_prime_1024,
          get_rfc3526_prime_1536 as BN_get_rfc3526_prime_1536,
          get_rfc3526_prime_2048 as BN_get_rfc3526_prime_2048,
          get_rfc3526_prime_3072 as BN_get_rfc3526_prime_3072,
          get_rfc3526_prime_4096 as BN_get_rfc3526_prime_4096,
          get_rfc3526_prime_6144 as BN_get_rfc3526_prime_6144,
          get_rfc3526_prime_8192 as BN_get_rfc3526_prime_8192};

#[cfg(ossl110)]
use ffi::{BN_get_rfc2409_prime_768, BN_get_rfc2409_prime_1024, BN_get_rfc3526_prime_1536,
    BN_get_rfc3526_prime_2048, BN_get_rfc3526_prime_3072, BN_get_rfc3526_prime_4096,
    BN_get_rfc3526_prime_6144, BN_get_rfc3526_prime_8192};

/// Options for the most significant bits of a randomly generated `BigNum`.
pub struct MsbOption(c_int);

/// The most significant bit of the number may be 0.
pub const MSB_MAYBE_ZERO: MsbOption = MsbOption(-1);

/// The most significant bit of the number must be 1.
pub const MSB_ONE: MsbOption = MsbOption(0);

/// The most significant two bits of the number must be 1.
///
/// The number of bits in the product of two such numbers will always be exactly twice the number
/// of bits in the original numbers.
pub const TWO_MSB_ONE: MsbOption = MsbOption(1);

foreign_type! {
    type CType = ffi::BN_CTX;
    fn drop = ffi::BN_CTX_free;

    pub struct BigNumContext;
    pub struct BigNumContextRef;
}

impl BigNumContext {
    /// Returns a new `BigNumContext`.
    pub fn new() -> Result<BigNumContext, ErrorStack> {
        unsafe { cvt_p(ffi::BN_CTX_new()).map(BigNumContext) }
    }
}

impl BigNumRef {
    /// Erases the memory used by this `BigNum`, resetting its value to 0.
    ///
    /// This can be used to destroy sensitive data such as keys when they are no longer needed.
    pub fn clear(&mut self) {
        unsafe { ffi::BN_clear(self.as_ptr()) }
    }

    /// Adds a `u32` to `self`.
    pub fn add_word(&mut self, w: u32) -> Result<(), ErrorStack> {
        unsafe { cvt(ffi::BN_add_word(self.as_ptr(), w as ffi::BN_ULONG)).map(|_| ()) }
    }

    /// Subtracts a `u32` from `self`.
    pub fn sub_word(&mut self, w: u32) -> Result<(), ErrorStack> {
        unsafe { cvt(ffi::BN_sub_word(self.as_ptr(), w as ffi::BN_ULONG)).map(|_| ()) }
    }

    /// Multiplies a `u32` by `self`.
    pub fn mul_word(&mut self, w: u32) -> Result<(), ErrorStack> {
        unsafe { cvt(ffi::BN_mul_word(self.as_ptr(), w as ffi::BN_ULONG)).map(|_| ()) }
    }

    /// Divides `self` by a `u32`, returning the remainder.
    pub fn div_word(&mut self, w: u32) -> Result<u64, ErrorStack> {
        unsafe {
            let r = ffi::BN_div_word(self.as_ptr(), w.into());
            if r == ffi::BN_ULONG::max_value() {
                Err(ErrorStack::get())
            } else {
                Ok(r.into())
            }
        }
    }

    /// Returns the result of `self` modulo `w`.
    pub fn mod_word(&self, w: u32) -> Result<u64, ErrorStack> {
        unsafe {
            let r = ffi::BN_mod_word(self.as_ptr(), w.into());
            if r == ffi::BN_ULONG::max_value() {
                Err(ErrorStack::get())
            } else {
                Ok(r.into())
            }
        }
    }

    /// Places a cryptographically-secure pseudo-random number nonnegative
    /// number less than `self` in `rnd`.
    pub fn rand_range(&self, rnd: &mut BigNumRef) -> Result<(), ErrorStack> {
        unsafe { cvt(ffi::BN_rand_range(self.as_ptr(), rnd.as_ptr())).map(|_| ()) }
    }

    /// The cryptographically weak counterpart to `rand_in_range`.
    pub fn pseudo_rand_range(&self, rnd: &mut BigNumRef) -> Result<(), ErrorStack> {
        unsafe { cvt(ffi::BN_pseudo_rand_range(self.as_ptr(), rnd.as_ptr())).map(|_| ()) }
    }

    /// Sets bit `n`. Equivalent to `self |= (1 << n)`.
    ///
    /// When setting a bit outside of `self`, it is expanded.
    pub fn set_bit(&mut self, n: i32) -> Result<(), ErrorStack> {
        unsafe { cvt(ffi::BN_set_bit(self.as_ptr(), n.into())).map(|_| ()) }
    }

    /// Clears bit `n`, setting it to 0. Equivalent to `self &= ~(1 << n)`.
    ///
    /// When clearing a bit outside of `self`, an error is returned.
    pub fn clear_bit(&mut self, n: i32) -> Result<(), ErrorStack> {
        unsafe { cvt(ffi::BN_clear_bit(self.as_ptr(), n.into())).map(|_| ()) }
    }

    /// Returns `true` if the `n`th bit of `self` is set to 1, `false` otherwise.
    pub fn is_bit_set(&self, n: i32) -> bool {
        unsafe { ffi::BN_is_bit_set(self.as_ptr(), n.into()) == 1 }
    }

    /// Truncates `self` to the lowest `n` bits.
    ///
    /// An error occurs if `self` is already shorter than `n` bits.
    pub fn mask_bits(&mut self, n: i32) -> Result<(), ErrorStack> {
        unsafe { cvt(ffi::BN_mask_bits(self.as_ptr(), n.into())).map(|_| ()) }
    }

    /// Places `a << 1` in `self`.
    pub fn lshift1(&mut self, a: &BigNumRef) -> Result<(), ErrorStack> {
        unsafe { cvt(ffi::BN_lshift1(self.as_ptr(), a.as_ptr())).map(|_| ()) }
    }

    /// Places `a >> 1` in `self`.
    pub fn rshift1(&mut self, a: &BigNumRef) -> Result<(), ErrorStack> {
        unsafe { cvt(ffi::BN_rshift1(self.as_ptr(), a.as_ptr())).map(|_| ()) }
    }

    /// Places `a + b` in `self`.
    pub fn checked_add(&mut self, a: &BigNumRef, b: &BigNumRef) -> Result<(), ErrorStack> {
        unsafe { cvt(ffi::BN_add(self.as_ptr(), a.as_ptr(), b.as_ptr())).map(|_| ()) }
    }

    /// Places `a - b` in `self`.
    pub fn checked_sub(&mut self, a: &BigNumRef, b: &BigNumRef) -> Result<(), ErrorStack> {
        unsafe { cvt(ffi::BN_sub(self.as_ptr(), a.as_ptr(), b.as_ptr())).map(|_| ()) }
    }

    /// Places `a << n` in `self`.
    pub fn lshift(&mut self, a: &BigNumRef, n: i32) -> Result<(), ErrorStack> {
        unsafe { cvt(ffi::BN_lshift(self.as_ptr(), a.as_ptr(), n.into())).map(|_| ()) }
    }

    /// Places `a >> n` in `self`.
    pub fn rshift(&mut self, a: &BigNumRef, n: i32) -> Result<(), ErrorStack> {
        unsafe { cvt(ffi::BN_rshift(self.as_ptr(), a.as_ptr(), n.into())).map(|_| ()) }
    }

    pub fn to_owned(&self) -> Result<BigNum, ErrorStack> {
        unsafe { cvt_p(ffi::BN_dup(self.as_ptr())).map(|b| BigNum::from_ptr(b)) }
    }

    /// Sets the sign of `self`.
    pub fn set_negative(&mut self, negative: bool) {
        unsafe { ffi::BN_set_negative(self.as_ptr(), negative as c_int) }
    }

    /// Compare the absolute values of `self` and `oth`.
    ///
    /// ```
    /// # use openssl::bn::BigNum;
    /// # use std::cmp::Ordering;
    /// let s = -BigNum::from_u32(8).unwrap();
    /// let o = BigNum::from_u32(8).unwrap();
    ///
    /// assert_eq!(s.ucmp(&o), Ordering::Equal);
    /// ```
    pub fn ucmp(&self, oth: &BigNumRef) -> Ordering {
        unsafe { ffi::BN_ucmp(self.as_ptr(), oth.as_ptr()).cmp(&0) }
    }

    pub fn is_negative(&self) -> bool {
        self._is_negative()
    }

    #[cfg(ossl10x)]
    fn _is_negative(&self) -> bool {
        unsafe { (*self.as_ptr()).neg == 1 }
    }

    #[cfg(ossl110)]
    fn _is_negative(&self) -> bool {
        unsafe { ffi::BN_is_negative(self.as_ptr()) == 1 }
    }

    /// Returns the number of significant bits in `self`.
    pub fn num_bits(&self) -> i32 {
        unsafe { ffi::BN_num_bits(self.as_ptr()) as i32 }
    }

    /// Returns the size of `self` in bytes.
    pub fn num_bytes(&self) -> i32 {
        (self.num_bits() + 7) / 8
    }

    /// Generates a cryptographically strong pseudo-random `BigNum`, placing it in `self`.
    ///
    /// # Parameters
    ///
    /// * `bits`: Length of the number in bits.
    /// * `msb`: The desired properties of the number.
    /// * `odd`: If `true`, the generated number will be odd.
    pub fn rand(&mut self, bits: i32, msb: MsbOption, odd: bool) -> Result<(), ErrorStack> {
        unsafe { cvt(ffi::BN_rand(self.as_ptr(), bits.into(), msb.0, odd as c_int)).map(|_| ()) }
    }

    /// The cryptographically weak counterpart to `rand`.
    pub fn pseudo_rand(&mut self, bits: i32, msb: MsbOption, odd: bool) -> Result<(), ErrorStack> {
        unsafe {
            cvt(ffi::BN_pseudo_rand(self.as_ptr(), bits.into(), msb.0, odd as c_int)).map(|_| ())
        }
    }

    /// Generates a prime number, placing it in `self`.
    ///
    /// # Parameters
    ///
    /// * `bits`: The length of the prime in bits (lower bound).
    /// * `safe`: If true, returns a "safe" prime `p` so that `(p-1)/2` is also prime.
    /// * `add`/`rem`: If `add` is set to `Some(add)`, `p % add == rem` will hold, where `p` is the
    ///   generated prime and `rem` is `1` if not specified (`None`).
    pub fn generate_prime(&mut self,
                          bits: i32,
                          safe: bool,
                          add: Option<&BigNumRef>,
                          rem: Option<&BigNumRef>)
                          -> Result<(), ErrorStack> {
        unsafe {
            cvt(ffi::BN_generate_prime_ex(self.as_ptr(),
                                          bits as c_int,
                                          safe as c_int,
                                          add.map(|n| n.as_ptr()).unwrap_or(ptr::null_mut()),
                                          rem.map(|n| n.as_ptr()).unwrap_or(ptr::null_mut()),
                                          ptr::null_mut()))
                .map(|_| ())
        }
    }

    /// Places the result of `a * b` in `self`.
    pub fn checked_mul(&mut self,
               a: &BigNumRef,
               b: &BigNumRef,
               ctx: &mut BigNumContextRef)
               -> Result<(), ErrorStack> {
        unsafe { cvt(ffi::BN_mul(self.as_ptr(), a.as_ptr(), b.as_ptr(), ctx.as_ptr())).map(|_| ()) }
    }

    /// Places the result of `a / b` in `self`.
    pub fn checked_div(&mut self,
                       a: &BigNumRef,
                       b: &BigNumRef,
                       ctx: &mut BigNumContextRef)
                       -> Result<(), ErrorStack> {
        unsafe {
            cvt(ffi::BN_div(self.as_ptr(),
                            ptr::null_mut(),
                            a.as_ptr(),
                            b.as_ptr(),
                            ctx.as_ptr()))
                .map(|_| ())
        }
    }

    /// Places the result of `a % b` in `self`.
    pub fn checked_rem(&mut self,
                       a: &BigNumRef,
                       b: &BigNumRef,
                       ctx: &mut BigNumContextRef)
                       -> Result<(), ErrorStack> {
        unsafe {
            cvt(ffi::BN_div(ptr::null_mut(),
                            self.as_ptr(),
                            a.as_ptr(),
                            b.as_ptr(),
                            ctx.as_ptr()))
                .map(|_| ())
        }
    }

    /// Places the result of `a / b` in `self` and `a % b` in `rem`.
    pub fn div_rem(&mut self,
                   rem: &mut BigNumRef,
                   a: &BigNumRef,
                   b: &BigNumRef,
                   ctx: &mut BigNumContextRef)
                   -> Result<(), ErrorStack> {
        unsafe {
            cvt(ffi::BN_div(self.as_ptr(),
                            rem.as_ptr(),
                            a.as_ptr(),
                            b.as_ptr(),
                            ctx.as_ptr()))
                .map(|_| ())
        }
    }

    /// Places the result of `a²` in `self`.
    pub fn sqr(&mut self, a: &BigNumRef, ctx: &mut BigNumContextRef) -> Result<(), ErrorStack> {
        unsafe { cvt(ffi::BN_sqr(self.as_ptr(), a.as_ptr(), ctx.as_ptr())).map(|_| ()) }
    }

    /// Places the result of `a mod m` in `self`.
    pub fn nnmod(&mut self,
                 a: &BigNumRef,
                 m: &BigNumRef,
                 ctx: &mut BigNumContextRef)
                 -> Result<(), ErrorStack> {
        unsafe {
            cvt(ffi::BN_nnmod(self.as_ptr(), a.as_ptr(), m.as_ptr(), ctx.as_ptr())).map(|_| ())
        }
    }

    /// Places the result of `(a + b) mod m` in `self`.
    pub fn mod_add(&mut self,
                   a: &BigNumRef,
                   b: &BigNumRef,
                   m: &BigNumRef,
                   ctx: &mut BigNumContextRef)
                   -> Result<(), ErrorStack> {
        unsafe {
            cvt(ffi::BN_mod_add(self.as_ptr(), a.as_ptr(), b.as_ptr(), m.as_ptr(), ctx.as_ptr()))
                .map(|_| ())
        }
    }

    /// Places the result of `(a - b) mod m` in `self`.
    pub fn mod_sub(&mut self,
                   a: &BigNumRef,
                   b: &BigNumRef,
                   m: &BigNumRef,
                   ctx: &mut BigNumContextRef)
                   -> Result<(), ErrorStack> {
        unsafe {
            cvt(ffi::BN_mod_sub(self.as_ptr(), a.as_ptr(), b.as_ptr(), m.as_ptr(), ctx.as_ptr()))
                .map(|_| ())
        }
    }

    /// Places the result of `(a * b) mod m` in `self`.
    pub fn mod_mul(&mut self,
                   a: &BigNumRef,
                   b: &BigNumRef,
                   m: &BigNumRef,
                   ctx: &mut BigNumContextRef)
                   -> Result<(), ErrorStack> {
        unsafe {
            cvt(ffi::BN_mod_mul(self.as_ptr(), a.as_ptr(), b.as_ptr(), m.as_ptr(), ctx.as_ptr()))
                .map(|_| ())
        }
    }

    /// Places the result of `a² mod m` in `self`.
    pub fn mod_sqr(&mut self,
                   a: &BigNumRef,
                   m: &BigNumRef,
                   ctx: &mut BigNumContextRef)
                   -> Result<(), ErrorStack> {
        unsafe {
            cvt(ffi::BN_mod_sqr(self.as_ptr(), a.as_ptr(), m.as_ptr(), ctx.as_ptr())).map(|_| ())
        }
    }

    /// Places the result of `a^p` in `self`.
    pub fn exp(&mut self,
               a: &BigNumRef,
               p: &BigNumRef,
               ctx: &mut BigNumContextRef)
               -> Result<(), ErrorStack> {
        unsafe { cvt(ffi::BN_exp(self.as_ptr(), a.as_ptr(), p.as_ptr(), ctx.as_ptr())).map(|_| ()) }
    }

    /// Places the result of `a^p mod m` in `self`.
    pub fn mod_exp(&mut self,
                   a: &BigNumRef,
                   p: &BigNumRef,
                   m: &BigNumRef,
                   ctx: &mut BigNumContextRef)
                   -> Result<(), ErrorStack> {
        unsafe {
            cvt(ffi::BN_mod_exp(self.as_ptr(), a.as_ptr(), p.as_ptr(), m.as_ptr(), ctx.as_ptr()))
                .map(|_| ())
        }
    }

    /// Places the inverse of `a` modulo `n` in `self`.
    pub fn mod_inverse(&mut self,
                       a: &BigNumRef,
                       n: &BigNumRef,
                       ctx: &mut BigNumContextRef)
                       -> Result<(), ErrorStack> {
        unsafe {
            cvt_p(ffi::BN_mod_inverse(self.as_ptr(), a.as_ptr(), n.as_ptr(), ctx.as_ptr()))
                .map(|_| ())
        }
    }

    /// Places the greatest common denominator of `a` and `b` in `self`.
    pub fn gcd(&mut self,
               a: &BigNumRef,
               b: &BigNumRef,
               ctx: &mut BigNumContextRef)
               -> Result<(), ErrorStack> {
        unsafe { cvt(ffi::BN_gcd(self.as_ptr(), a.as_ptr(), b.as_ptr(), ctx.as_ptr())).map(|_| ()) }
    }

    /// Checks whether `self` is prime.
    ///
    /// Performs a Miller-Rabin probabilistic primality test with `checks` iterations.
    ///
    /// Returns `true` if `self` is prime with an error probability of less than `0.25 ^ checks`.
    pub fn is_prime(&self, checks: i32, ctx: &mut BigNumContextRef) -> Result<bool, ErrorStack> {
        unsafe {
            cvt_n(ffi::BN_is_prime_ex(self.as_ptr(), checks.into(), ctx.as_ptr(), ptr::null_mut()))
                .map(|r| r != 0)
        }
    }

    /// Checks whether `self` is prime with optional trial division.
    ///
    /// If `do_trial_division` is `true`, first performs trial division by a number of small primes.
    /// Then, like `is_prime`, performs a Miller-Rabin probabilistic primality test with `checks`
    /// iterations.
    ///
    /// # Return Value
    ///
    /// Returns `true` if `self` is prime with an error probability of less than `0.25 ^ checks`.
    pub fn is_prime_fasttest(&self,
                             checks: i32,
                             ctx: &mut BigNumContextRef,
                             do_trial_division: bool)
                             -> Result<bool, ErrorStack> {
        unsafe {
            cvt_n(ffi::BN_is_prime_fasttest_ex(self.as_ptr(),
                                               checks.into(),
                                               ctx.as_ptr(),
                                               do_trial_division as c_int,
                                               ptr::null_mut()))
                .map(|r| r != 0)
        }
    }

    /// Returns a big-endian byte vector representation of the absolute value of `self`.
    ///
    /// `self` can be recreated by using `new_from_slice`.
    ///
    /// ```
    /// # use openssl::bn::BigNum;
    /// let s = -BigNum::from_u32(4543).unwrap();
    /// let r = BigNum::from_u32(4543).unwrap();
    ///
    /// let s_vec = s.to_vec();
    /// assert_eq!(BigNum::from_slice(&s_vec).unwrap(), r);
    /// ```
    pub fn to_vec(&self) -> Vec<u8> {
        let size = self.num_bytes() as usize;
        let mut v = Vec::with_capacity(size);
        unsafe {
            ffi::BN_bn2bin(self.as_ptr(), v.as_mut_ptr());
            v.set_len(size);
        }
        v
    }

    /// Returns a decimal string representation of `self`.
    ///
    /// ```
    /// # use openssl::bn::BigNum;
    /// let s = -BigNum::from_u32(12345).unwrap();
    ///
    /// assert_eq!(&**s.to_dec_str().unwrap(), "-12345");
    /// ```
    pub fn to_dec_str(&self) -> Result<OpensslString, ErrorStack> {
        unsafe {
            let buf = try!(cvt_p(ffi::BN_bn2dec(self.as_ptr())));
            Ok(OpensslString::from_ptr(buf))
        }
    }

    /// Returns a hexadecimal string representation of `self`.
    ///
    /// ```
    /// # use openssl::bn::BigNum;
    /// let s = -BigNum::from_u32(0x99ff).unwrap();
    ///
    /// assert_eq!(&**s.to_hex_str().unwrap(), "-99FF");
    /// ```
    pub fn to_hex_str(&self) -> Result<OpensslString, ErrorStack> {
        unsafe {
            let buf = try!(cvt_p(ffi::BN_bn2hex(self.as_ptr())));
            Ok(OpensslString::from_ptr(buf))
        }
    }

    /// Returns an `Asn1Integer` containing the value of `self`.
    pub fn to_asn1_integer(&self) -> Result<Asn1Integer, ErrorStack> {
        unsafe {
            cvt_p(ffi::BN_to_ASN1_INTEGER(self.as_ptr(), ptr::null_mut()))
                .map(|p| Asn1Integer::from_ptr(p))
        }
    }
}

foreign_type! {
    type CType = ffi::BIGNUM;
    fn drop = ffi::BN_free;

    pub struct BigNum;
    pub struct BigNumRef;
}

impl BigNum {
    /// Creates a new `BigNum` with the value 0.
    pub fn new() -> Result<BigNum, ErrorStack> {
        unsafe {
            ffi::init();
            let v = try!(cvt_p(ffi::BN_new()));
            Ok(BigNum::from_ptr(v))
        }
    }

    /// Creates a new `BigNum` with the given value.
    pub fn from_u32(n: u32) -> Result<BigNum, ErrorStack> {
        BigNum::new().and_then(|v| unsafe {
            cvt(ffi::BN_set_word(v.as_ptr(), n as ffi::BN_ULONG)).map(|_| v)
        })
    }

    /// Creates a `BigNum` from a decimal string.
    pub fn from_dec_str(s: &str) -> Result<BigNum, ErrorStack> {
        unsafe {
            ffi::init();
            let c_str = CString::new(s.as_bytes()).unwrap();
            let mut bn = ptr::null_mut();
            try!(cvt(ffi::BN_dec2bn(&mut bn, c_str.as_ptr() as *const _)));
            Ok(BigNum::from_ptr(bn))
        }
    }

    /// Creates a `BigNum` from a hexadecimal string.
    pub fn from_hex_str(s: &str) -> Result<BigNum, ErrorStack> {
        unsafe {
            ffi::init();
            let c_str = CString::new(s.as_bytes()).unwrap();
            let mut bn = ptr::null_mut();
            try!(cvt(ffi::BN_hex2bn(&mut bn, c_str.as_ptr() as *const _)));
            Ok(BigNum::from_ptr(bn))
        }
    }

    pub fn get_rfc2409_prime_768() -> Result<BigNum, ErrorStack> {
        unsafe {
            ffi::init();
            cvt_p(BN_get_rfc2409_prime_768(ptr::null_mut())).map(BigNum)
        }
    }

    pub fn get_rfc2409_prime_1024() -> Result<BigNum, ErrorStack> {
        unsafe {
            ffi::init();
            cvt_p(BN_get_rfc2409_prime_1024(ptr::null_mut())).map(BigNum)
        }
    }

    pub fn get_rfc3526_prime_1536() -> Result<BigNum, ErrorStack> {
        unsafe {
            ffi::init();
            cvt_p(BN_get_rfc3526_prime_1536(ptr::null_mut())).map(BigNum)
        }
    }

    pub fn get_rfc3526_prime_2048() -> Result<BigNum, ErrorStack> {
        unsafe {
            ffi::init();
            cvt_p(BN_get_rfc3526_prime_2048(ptr::null_mut())).map(BigNum)
        }
    }

    pub fn get_rfc3526_prime_3072() -> Result<BigNum, ErrorStack> {
        unsafe {
            ffi::init();
            cvt_p(BN_get_rfc3526_prime_3072(ptr::null_mut())).map(BigNum)
        }
    }

    pub fn get_rfc3526_prime_4096() -> Result<BigNum, ErrorStack> {
        unsafe {
            ffi::init();
            cvt_p(BN_get_rfc3526_prime_4096(ptr::null_mut())).map(BigNum)
        }
    }

    pub fn get_rfc3526_prime_6144() -> Result<BigNum, ErrorStack> {
        unsafe {
            ffi::init();
            cvt_p(BN_get_rfc3526_prime_6144(ptr::null_mut())).map(BigNum)
        }
    }

    pub fn get_rfc3526_prime_8192() -> Result<BigNum, ErrorStack> {
        unsafe {
            ffi::init();
            cvt_p(BN_get_rfc3526_prime_8192(ptr::null_mut())).map(BigNum)
        }
    }

    /// Creates a new `BigNum` from an unsigned, big-endian encoded number of arbitrary length.
    ///
    /// ```
    /// # use openssl::bn::BigNum;
    /// let bignum = BigNum::from_slice(&[0x12, 0x00, 0x34]).unwrap();
    ///
    /// assert_eq!(bignum, BigNum::from_u32(0x120034).unwrap());
    /// ```
    pub fn from_slice(n: &[u8]) -> Result<BigNum, ErrorStack> {
        unsafe {
            ffi::init();
            assert!(n.len() <= c_int::max_value() as usize);
            cvt_p(ffi::BN_bin2bn(n.as_ptr(), n.len() as c_int, ptr::null_mut()))
                .map(|p| BigNum::from_ptr(p))
        }
    }
}

impl AsRef<BigNumRef> for BigNum {
    fn as_ref(&self) -> &BigNumRef {
        self.deref()
    }
}

impl fmt::Debug for BigNumRef {
    fn fmt(&self, f: &mut fmt::Formatter) -> fmt::Result {
        match self.to_dec_str() {
            Ok(s) => f.write_str(&s),
            Err(e) => Err(e.into()),
        }
    }
}

impl fmt::Debug for BigNum {
    fn fmt(&self, f: &mut fmt::Formatter) -> fmt::Result {
        match self.to_dec_str() {
            Ok(s) => f.write_str(&s),
            Err(e) => Err(e.into()),
        }
    }
}

impl fmt::Display for BigNumRef {
    fn fmt(&self, f: &mut fmt::Formatter) -> fmt::Result {
        match self.to_dec_str() {
            Ok(s) => f.write_str(&s),
            Err(e) => Err(e.into()),
        }
    }
}

impl fmt::Display for BigNum {
    fn fmt(&self, f: &mut fmt::Formatter) -> fmt::Result {
        match self.to_dec_str() {
            Ok(s) => f.write_str(&s),
            Err(e) => Err(e.into()),
        }
    }
}

impl PartialEq<BigNumRef> for BigNumRef {
    fn eq(&self, oth: &BigNumRef) -> bool {
        self.cmp(oth) == Ordering::Equal
    }
}

impl PartialEq<BigNum> for BigNumRef {
    fn eq(&self, oth: &BigNum) -> bool {
        self.eq(oth.deref())
    }
}

impl Eq for BigNumRef {}

impl PartialEq for BigNum {
    fn eq(&self, oth: &BigNum) -> bool {
        self.deref().eq(oth)
    }
}

impl PartialEq<BigNumRef> for BigNum {
    fn eq(&self, oth: &BigNumRef) -> bool {
        self.deref().eq(oth)
    }
}

impl Eq for BigNum {}

impl PartialOrd<BigNumRef> for BigNumRef {
    fn partial_cmp(&self, oth: &BigNumRef) -> Option<Ordering> {
        Some(self.cmp(oth))
    }
}

impl PartialOrd<BigNum> for BigNumRef {
    fn partial_cmp(&self, oth: &BigNum) -> Option<Ordering> {
        Some(self.cmp(oth.deref()))
    }
}

impl Ord for BigNumRef {
    fn cmp(&self, oth: &BigNumRef) -> Ordering {
        unsafe { ffi::BN_cmp(self.as_ptr(), oth.as_ptr()).cmp(&0) }
    }
}

impl PartialOrd for BigNum {
    fn partial_cmp(&self, oth: &BigNum) -> Option<Ordering> {
        self.deref().partial_cmp(oth.deref())
    }
}

impl PartialOrd<BigNumRef> for BigNum {
    fn partial_cmp(&self, oth: &BigNumRef) -> Option<Ordering> {
        self.deref().partial_cmp(oth)
    }
}

impl Ord for BigNum {
    fn cmp(&self, oth: &BigNum) -> Ordering {
        self.deref().cmp(oth.deref())
    }
}

macro_rules! delegate {
    ($t:ident, $m:ident) => {
        impl<'a, 'b> $t<&'b BigNum> for &'a BigNumRef {
            type Output = BigNum;

            fn $m(self, oth: &BigNum) -> BigNum {
                $t::$m(self, oth.deref())
            }
        }

        impl<'a, 'b> $t<&'b BigNumRef> for &'a BigNum {
            type Output = BigNum;

            fn $m(self, oth: &BigNumRef) -> BigNum {
                $t::$m(self.deref(), oth)
            }
        }

        impl<'a, 'b> $t<&'b BigNum> for &'a BigNum {
            type Output = BigNum;

            fn $m(self, oth: &BigNum) -> BigNum {
                $t::$m(self.deref(), oth.deref())
            }
        }
    }
}

impl<'a, 'b> Add<&'b BigNumRef> for &'a BigNumRef {
    type Output = BigNum;

    fn add(self, oth: &BigNumRef) -> BigNum {
        let mut r = BigNum::new().unwrap();
        r.checked_add(self, oth).unwrap();
        r
    }
}

delegate!(Add, add);

impl<'a, 'b> Sub<&'b BigNumRef> for &'a BigNumRef {
    type Output = BigNum;

    fn sub(self, oth: &BigNumRef) -> BigNum {
        let mut r = BigNum::new().unwrap();
        r.checked_sub(self, oth).unwrap();
        r
    }
}

delegate!(Sub, sub);

impl<'a, 'b> Mul<&'b BigNumRef> for &'a BigNumRef {
    type Output = BigNum;

    fn mul(self, oth: &BigNumRef) -> BigNum {
        let mut ctx = BigNumContext::new().unwrap();
        let mut r = BigNum::new().unwrap();
        r.checked_mul(self, oth, &mut ctx).unwrap();
        r
    }
}

delegate!(Mul, mul);

impl<'a, 'b> Div<&'b BigNumRef> for &'a BigNumRef {
    type Output = BigNum;

    fn div(self, oth: &'b BigNumRef) -> BigNum {
        let mut ctx = BigNumContext::new().unwrap();
        let mut r = BigNum::new().unwrap();
        r.checked_div(self, oth, &mut ctx).unwrap();
        r
    }
}

delegate!(Div, div);

impl<'a, 'b> Rem<&'b BigNumRef> for &'a BigNumRef {
    type Output = BigNum;

    fn rem(self, oth: &'b BigNumRef) -> BigNum {
        let mut ctx = BigNumContext::new().unwrap();
        let mut r = BigNum::new().unwrap();
        r.checked_rem(self, oth, &mut ctx).unwrap();
        r
    }
}

delegate!(Rem, rem);

impl<'a> Shl<i32> for &'a BigNumRef {
    type Output = BigNum;

    fn shl(self, n: i32) -> BigNum {
        let mut r = BigNum::new().unwrap();
        r.lshift(self, n).unwrap();
        r
    }
}

impl<'a> Shl<i32> for &'a BigNum {
    type Output = BigNum;

    fn shl(self, n: i32) -> BigNum {
        self.deref().shl(n)
    }
}

impl<'a> Shr<i32> for &'a BigNumRef {
    type Output = BigNum;

    fn shr(self, n: i32) -> BigNum {
        let mut r = BigNum::new().unwrap();
        r.rshift(self, n).unwrap();
        r
    }
}

impl<'a> Shr<i32> for &'a BigNum {
    type Output = BigNum;

    fn shr(self, n: i32) -> BigNum {
        self.deref().shl(n)
    }
}

impl<'a> Neg for &'a BigNumRef {
    type Output = BigNum;

    fn neg(self) -> BigNum {
        self.to_owned().unwrap().neg()
    }
}

impl<'a> Neg for &'a BigNum {
    type Output = BigNum;

    fn neg(self) -> BigNum {
        self.deref().neg()
    }
}

impl Neg for BigNum {
    type Output = BigNum;

    fn neg(mut self) -> BigNum {
        let negative = self.is_negative();
        self.set_negative(!negative);
        self
    }
}

#[cfg(test)]
mod tests {
    use bn::{BigNumContext, BigNum};

    #[test]
    fn test_to_from_slice() {
        let v0 = BigNum::from_u32(10203004).unwrap();
        let vec = v0.to_vec();
        let v1 = BigNum::from_slice(&vec).unwrap();

        assert!(v0 == v1);
    }

    #[test]
    fn test_negation() {
        let a = BigNum::from_u32(909829283).unwrap();

        assert!(!a.is_negative());
        assert!((-a).is_negative());
    }

    #[test]
    fn test_prime_numbers() {
        let a = BigNum::from_u32(19029017).unwrap();
        let mut p = BigNum::new().unwrap();
        p.generate_prime(128, true, None, Some(&a)).unwrap();

        let mut ctx = BigNumContext::new().unwrap();
        assert!(p.is_prime(100, &mut ctx).unwrap());
        assert!(p.is_prime_fasttest(100, &mut ctx, true).unwrap());
    }
}<|MERGE_RESOLUTION|>--- conflicted
+++ resolved
@@ -7,11 +7,7 @@
 use std::ops::{Add, Div, Mul, Neg, Rem, Shl, Shr, Sub, Deref};
 
 use {cvt, cvt_p, cvt_n};
-<<<<<<< HEAD
 use asn1::Asn1Integer;
-use crypto::CryptoString;
-=======
->>>>>>> 3a0d24f7
 use error::ErrorStack;
 use string::OpensslString;
 
