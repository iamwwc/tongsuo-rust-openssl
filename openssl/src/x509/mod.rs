--- conflicted
+++ resolved
@@ -1,11 +1,7 @@
-<<<<<<< HEAD
 #![allow(deprecated)]
 use libc::{c_int, c_long};
-=======
 use ffi;
 use foreign_types::{ForeignType, ForeignTypeRef};
-use libc::{c_char, c_int, c_long, c_ulong};
->>>>>>> 3a0d24f7
 use std::borrow::Borrow;
 use std::collections::HashMap;
 use std::error::Error;
@@ -19,27 +15,16 @@
 use std::str;
 
 use {cvt, cvt_p};
-<<<<<<< HEAD
-use asn1::{Asn1StringRef, Asn1Time, Asn1TimeRef, Asn1IntegerRef};
+use asn1::{Asn1StringRef, Asn1Time, Asn1TimeRef, Asn1BitStringRef, Asn1IntegerRef, Asn1ObjectRef};
+use bio::MemBioSlice;
 use bn::{BigNum, MSB_MAYBE_ZERO};
-use bio::{MemBio, MemBioSlice};
 use conf::ConfRef;
-=======
-use asn1::{Asn1StringRef, Asn1Time, Asn1TimeRef, Asn1BitStringRef, Asn1ObjectRef};
-use bio::MemBioSlice;
->>>>>>> 3a0d24f7
+use error::ErrorStack;
 use hash::MessageDigest;
+use nid::{self, Nid};
 use pkey::{PKey, PKeyRef};
-use error::ErrorStack;
-<<<<<<< HEAD
-use ffi;
-use nid::{self, Nid};
-use types::{OpenSslType, OpenSslTypeRef};
-=======
-use nid::Nid;
+use stack::{Stack, StackRef, Stackable};
 use string::OpensslString;
->>>>>>> 3a0d24f7
-use stack::{Stack, StackRef, Stackable};
 
 #[cfg(ossl10x)]
 use ffi::{X509_set_notBefore, X509_set_notAfter, ASN1_STRING_data, X509_STORE_CTX_get_chain};
@@ -296,7 +281,6 @@
     }
 }
 
-<<<<<<< HEAD
 /// A builder type which can create `X509` objects.
 pub struct X509Builder(X509);
 
@@ -399,8 +383,6 @@
     }
 }
 
-type_!(X509, X509Ref, ffi::X509, ffi::X509_free);
-=======
 foreign_type! {
     type CType = ffi::X509;
     fn drop = ffi::X509_free;
@@ -408,7 +390,6 @@
     pub struct X509;
     pub struct X509Ref;
 }
->>>>>>> 3a0d24f7
 
 impl X509Ref {
     pub fn subject_name(&self) -> &X509NameRef {
@@ -525,25 +506,13 @@
 }
 
 impl X509 {
-<<<<<<< HEAD
     /// Returns a new builder.
     pub fn builder() -> Result<X509Builder, ErrorStack> {
         X509Builder::new()
     }
 
-    /// Reads a certificate from DER.
-    pub fn from_der(buf: &[u8]) -> Result<X509, ErrorStack> {
-        unsafe {
-            let mut ptr = buf.as_ptr();
-            let len = cmp::min(buf.len(), c_long::max_value() as usize) as c_long;
-            let x509 = try!(cvt_p(ffi::d2i_X509(ptr::null_mut(), &mut ptr, len)));
-            Ok(X509::from_ptr(x509))
-        }
-    }
-=======
     from_pem!(X509, ffi::PEM_read_bio_X509);
     from_der!(X509, ffi::d2i_X509);
->>>>>>> 3a0d24f7
 
     /// Deserializes a list of PEM-formatted certificates.
     pub fn stack_from_pem(pem: &[u8]) -> Result<Vec<X509>, ErrorStack> {
@@ -604,7 +573,6 @@
     type StackType = ffi::stack_st_X509;
 }
 
-<<<<<<< HEAD
 /// A context object required to construct certain X509 extension values.
 pub struct X509v3Context<'a>(ffi::X509V3_CTX, PhantomData<(&'a X509Ref, &'a ConfRef)>);
 
@@ -614,7 +582,13 @@
     }
 }
 
-type_!(X509Extension, X509ExtensionRef, ffi::X509_EXTENSION, ffi::X509_EXTENSION_free);
+foreign_type! {
+    type CType = ffi::X509_EXTENSION;
+    fn drop = ffi::X509_EXTENSION_free;
+
+    pub struct X509Extension;
+    pub struct X509ExtensionRef;
+}
 
 impl Stackable for X509Extension {
     type StackType = ffi::stack_st_X509_EXTENSION;
@@ -715,8 +689,6 @@
     }
 }
 
-type_!(X509Name, X509NameRef, ffi::X509_NAME, ffi::X509_NAME_free);
-=======
 foreign_type! {
     type CType = ffi::X509_NAME;
     fn drop = ffi::X509_NAME_free;
@@ -724,7 +696,6 @@
     pub struct X509Name;
     pub struct X509NameRef;
 }
->>>>>>> 3a0d24f7
 
 impl X509Name {
     /// Returns a new builder.
@@ -800,7 +771,6 @@
     }
 }
 
-<<<<<<< HEAD
 pub struct X509ReqBuilder(X509Req);
 
 impl X509ReqBuilder {
@@ -863,17 +833,15 @@
     pub fn build(self) -> X509Req {
         self.0
     }
-=======
+}
+
 foreign_type! {
     type CType = ffi::X509_REQ;
     fn drop = ffi::X509_REQ_free;
 
     pub struct X509Req;
     pub struct X509ReqRef;
->>>>>>> 3a0d24f7
-}
-
-type_!(X509Req, X509ReqRef, ffi::X509_REQ, ffi::X509_REQ_free);
+}
 
 impl X509Req {
     pub fn builder() -> Result<X509ReqBuilder, ErrorStack> {
@@ -925,26 +893,6 @@
         unsafe {
             cvt(ffi::X509_REQ_set_subject_name(self.as_ptr(), value.as_ptr())).map(|_| ())
         }
-    }
-}
-
-impl X509ReqRef {
-    /// Writes CSR as PEM
-    pub fn to_pem(&self) -> Result<Vec<u8>, ErrorStack> {
-        let mem_bio = try!(MemBio::new());
-        if unsafe { ffi::PEM_write_bio_X509_REQ(mem_bio.as_ptr(), self.as_ptr()) } != 1 {
-            return Err(ErrorStack::get());
-        }
-        Ok(mem_bio.get_buf().to_owned())
-    }
-
-    /// Returns a DER serialized form of the CSR
-    pub fn to_der(&self) -> Result<Vec<u8>, ErrorStack> {
-        let mem_bio = try!(MemBio::new());
-        unsafe {
-            ffi::i2d_X509_REQ_bio(mem_bio.as_ptr(), self.as_ptr());
-        }
-        Ok(mem_bio.get_buf().to_owned())
     }
 }
 
@@ -1117,8 +1065,6 @@
     type StackType = ffi::stack_st_GENERAL_NAME;
 }
 
-<<<<<<< HEAD
-=======
 foreign_type! {
     type CType = ffi::X509_ALGOR;
     fn drop = ffi::X509_ALGOR_free;
@@ -1139,7 +1085,6 @@
     }
 }
 
->>>>>>> 3a0d24f7
 #[cfg(ossl110)]
 mod compat {
     pub use ffi::X509_getm_notAfter as X509_get_notAfter;
